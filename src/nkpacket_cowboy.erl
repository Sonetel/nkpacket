%% -------------------------------------------------------------------
%%
%% Copyright (c) 2015 Carlos Gonzalez Florido.  All Rights Reserved.
%%
%% This file is provided to you under the Apache License,
%% Version 2.0 (the "License"); you may not use this file
%% except in compliance with the License.  You may obtain
%% a copy of the License at
%%
%%   http://www.apache.org/licenses/LICENSE-2.0
%%
%% Unless required by applicable law or agreed to in writing,
%% software distributed under the License is distributed on an
%% "AS IS" BASIS, WITHOUT WARRANTIES OR CONDITIONS OF ANY
%% KIND, either express or implied.  See the License for the
%% specific language governing permissions and limitations
%% under the License.
%%
%% -------------------------------------------------------------------

%% @private Cowboy support
%% This module implements a "shared" tcp/tls listener.
%% When a new listener request arrives, it is associated to a existing listener,
%% if present. If not, a new one is started.
%% When a new connection arrives, a standard cowboy_protocol is started.
%% It then cycles over all registered listeners, until one of them accepts 
%% the request.

-module(nkpacket_cowboy).
-author('Carlos Gonzalez <carlosj.gf@gmail.com>').

-export([start/2, get_all/0, get_servers/3]).
-export([init/1, terminate/2, code_change/3, handle_call/3, handle_cast/2,
         handle_info/2]).
-export([start_link/4, execute/2]).

-include_lib("nklib/include/nklib.hrl").
-include("nkpacket.hrl").


%% ===================================================================
%% Private
%% ===================================================================

%% @private Starts a new shared transport or reuses an existing one
%%
%% The 'meta' field in NkPort can include options, but it will only be read from 
%% the first started server: tcp_listeners, tcp_max_connections, certfile, keyfile
%%
%% It can also include 'cowboy_opts' with the same limitation. 
%% The following options are fixed: timeout, compress
%%
%% Each server can provide its own 'web_proto'
-spec start(nkpacket:nkport(), module()) ->
    {ok, pid()} | {error, term()}.

start(#nkport{pid=Pid}=NkPort, Callback) when is_pid(Pid) ->
    #nkport{transp=Transp, local_ip=Ip, local_port=Port} = NkPort,
    case nklib_proc:values({?MODULE, Transp, Ip, Port}) of
        [{_Servers, Listen}|_] ->
<<<<<<< HEAD
            case catch gen_server:call(Listen, {start, NkPort}, ?CALL_TIMEOUT) of
=======
            case catch gen_server:call(Listen, {start, Pid, Callback}, infinity) of
>>>>>>> 83d1d2c5
                ok -> {ok, Listen};
                _ -> {error, shared_failed}
            end;
        [] ->
            gen_server:start(?MODULE, [NkPort, Callback], [])
    end.


%% @private
-spec get_all() ->
    [{{nkpacket:transport(), inet:ip_address(), inet:port()}, pid()}].

get_all() ->
    [
<<<<<<< HEAD
        {Transp, Ip, Port, Pid, Servers} ||
        {{Transp, Ip, Port, Servers}, Pid} <- nklib_proc:values(?MODULE)
=======
        {Transp, Ip, Port, Pid, get_servers(Transp, Ip, Port)}
        || {{Transp, Ip, Port}, Pid} <- nklib_proc:values(?MODULE)
>>>>>>> 83d1d2c5
    ].


%% @private
-spec get_servers(nkpacket:transport(), inet:address(), inet:port_number()) ->
    [{pid(), module()}].

get_servers(Transp, Ip, Port) -> 
    case nklib_proc:values({?MODULE, Transp, Ip, Port}) of
        [{L, _}|_] -> L;
        [] -> []
    end.



%% ===================================================================
%% gen_server
%% ===================================================================

-record(state, {
    nkport :: nkpacket:nkport(),
    ranch_id :: term(),
    ranch_pid :: pid(),
    servers :: [{pid(), module(), reference()}]
}).


%% @private 
-spec init(term()) ->
    nklib_util:gen_server_init(#state{}).

init([NkPort, Callback]) ->
    #nkport{
        domain = Domain,
        transp = Transp, 
        local_ip = Ip, 
        local_port = Port,
        pid = ListenPid,
        protocol = Protocol,
        meta = Meta
    } = NkPort,
    process_flag(trap_exit, true),   %% Allow calls to terminate
    ListenOpts = listen_opts(NkPort),
    case nkpacket_transport:open_port(NkPort, ListenOpts) of
        {ok, Socket}  ->
            {InetMod, _, RanchMod} = get_modules(Transp),
            {ok, {_, Port1}} = InetMod:sockname(Socket),
<<<<<<< HEAD
            nklib_proc:put(?MODULE, {Transp, Ip, Port1, [ListenPid]}),
            nklib_proc:put({?MODULE, Transp, Ip, Port1}, [ListenPid]),
            nklib_proc:put({?MODULE, ListenPid}, {Domain, Protocol, Meta}),
=======
>>>>>>> 83d1d2c5
            Shared = NkPort#nkport{
                domain = '$nkcowboy',
                local_port = Port1, 
                listen_ip = Ip,
                listen_port = Port1,
                pid = self(),
                protocol = undefined,
                socket = Socket,
                meta = #{}
            },
            RanchId = {Transp, Ip, Port1},
            Timeout = case Meta of
                #{idle_timeout:=Timeout0} -> Timeout0;
                _ -> nkpacket_config_cache:http_timeout(Domain)
            end,
            CowboyOpts1 = maps:get(cowboy_opts, Meta, []),
            CowboyOpts2 = nklib_util:store_values(
                [
                    {env, [{?MODULE, RanchId}]},
                    {middlewares, [?MODULE]},
                    {timeout, Timeout},     % Time to close the connection if no requests
                    {compress, true}        
                ],
                CowboyOpts1),
            {ok, RanchPid} = ranch_listener_sup:start_link(
                RanchId,
                maps:get(tcp_listeners, Meta, 100),
                RanchMod,
                [
                    {socket, Socket}, 
                    {max_connections,  maps:get(tcp_max_connections, Meta, 1024)}
                ],
                ?MODULE,
                CowboyOpts2),
            nklib_proc:put(?MODULE, {Transp, Ip, Port1}),
            ListenRef = monitor(process, ListenPid),
            State = #state{
                nkport = Shared,
                ranch_id = RanchId,
                ranch_pid = RanchPid,
                servers = [{ListenPid, Callback, ListenRef}]
            },
            {ok, register(State)};
        {error, Error} ->
            ?error(Domain, "could not start ~p transport on ~p:~p (~p)", 
                   [Transp, Ip, Port, Error]),
            {stop, Error}
    end.


%% @private
-spec handle_call(term(), nklib_util:gen_server_from(), #state{}) ->
    nklib_util:gen_server_call(#state{}).

<<<<<<< HEAD
handle_call({start, #nkport{pid=Pid}=Instance}, _From, State) ->
    #state{nkport=SharedPort, cowboy_opts=Opts} = State,
    #nkport{transp=Transp, local_ip=Ip, local_port=Port} = SharedPort,
    lager:warning("ADDED INSTANCE"),

    Instance1 = Instance#nkport{local_port=Port, listen_port=Port},
    Env1 = nklib_util:get_value(env, Opts),
    Instances1 = nklib_util:get_value(nkports, Env1),
    Instances2 = case lists:keymember(Pid, #nkport.pid, Instances1) of
=======
handle_call({start, ListenPid, Callback}, _From, #state{servers=Servers}=State) ->
    Servers1 = case lists:keymember(ListenPid, 1, Servers) of
>>>>>>> 83d1d2c5
        false ->
            ListenRef = erlang:monitor(process, ListenPid),
            [{ListenPid, Callback, ListenRef}|Servers];
        true ->
            Servers
    end,
<<<<<<< HEAD
    ListenPids = [IPid || #nkport{pid=IPid} <- Instances1],
    nklib_proc:put(?MODULE, {Transp, Ip, Port, ListenPids}),
    nklib_proc:put({?MODULE, Transp, Ip, Port}, ListenPids),
    Env2 = nklib_util:store_value(nkports, Instances2, Env1),
    Opts2 = nklib_util:store_value(env, Env2, Opts),
    {reply, ok, set_ranch_opts(State#state{cowboy_opts=Opts2})};
=======
    {reply, ok, register(State#state{servers=Servers1})};
>>>>>>> 83d1d2c5

handle_call(get_local, _From, #state{nkport=NkPort}=State) ->
    {reply, nkpacket:get_local(NkPort), State};

handle_call(get_state, _From, State) ->
    {reply, State, State};

handle_call(Msg, _From, State) ->
    lager:error("Module ~p received unexpected call: ~p", [?MODULE, Msg]),
    {noreply, State}.


%% @private
-spec handle_cast(term(), #state{}) ->
    nklib_util:gen_server_cast(#state{}).

handle_cast(Msg, State) ->
    lager:error("Module ~p received unexpected cast: ~p", [?MODULE, Msg]),
    {noreply, State}.


%% @private
-spec handle_info(term(), #state{}) ->
    nklib_util:gen_server_info(#state{}).

handle_info({'DOWN', _MRef, process, Pid, _Reason}=Msg, State) ->
    #state{servers=Servers} = State,
    case lists:keytake(Pid, 1, Servers) of
        {value, _, []} ->
            % lager:warning("Last server leave"),
            {stop, normal, State};
        {value, {Pid, _Module, Ref}, Servers1} ->
            demonitor(Ref),
            % lager:warning("Server leave"),
            {noreply, register(State#state{servers=Servers1})};
        false ->
            lager:warning("Module ~p received unexpected info: ~p", [?MODULE, Msg]),
            {noreply, State}
    end;

handle_info({'EXIT', Pid, Reason}, #state{ranch_pid=Pid}=State) ->
    {stop, {ranch_stop, Reason}, State};

handle_info(Msg, State) ->
    lager:warning("Module ~p received unexpected info: ~p", [?MODULE, Msg]),
    {noreply, State}.


%% @private
-spec code_change(term(), #state{}, term()) ->
    nklib_util:gen_server_code_change(#state{}).

code_change(_OldVsn, State, _Extra) ->
    {ok, State}.


%% @private
-spec terminate(term(), #state{}) ->
    nklib_util:gen_server_terminate().

terminate(Reason, #state{ranch_pid=RanchPid}=State) ->  
    lager:debug("Cowboy listener stop: ~p", [Reason]),
    #state{
        ranch_id = RanchId,
        nkport = #nkport{transp=Transp, socket=Socket}
    } = State,
    exit(RanchPid, shutdown),
    timer:sleep(100),   %% Give time to ranch to close acceptors
    catch ranch_server:cleanup_listener_opts(RanchId),
    {_, TranspMod, _} = get_modules(Transp),
    TranspMod:close(Socket),
    ok.


%% ===================================================================
%% Ranch Callbacks
%% ===================================================================


%% @private Ranch's callback, called for every new inbound connection
%% to create a new process to manage it
-spec start_link(term(), term(), atom(), term()) ->
    {ok, pid()}.

start_link(Ref, Socket, TranspModule, Opts) ->
    % Now Cowboy will call execute/2
    cowboy_protocol:start_link(Ref, Socket, TranspModule, Opts).


%% @private Cowboy middleware callback
-spec execute(Req, Env)-> 
    {ok, Req, Env} | {stop, Req}
    when Req::cowboy_req:req(), Env::cowboy_middleware:env().

execute(Req, Env) ->
<<<<<<< HEAD
    Instances = nklib_util:get_value(nkports, Env),
    lager:warning("INST: ~p", [length(Instances)]),
    execute(Instances, Req, Env).
=======
    {Transp, Ip, Port} = nklib_util:get_value(?MODULE, Env),
    Servers = get_servers(Transp, Ip, Port),
    lager:warning("Servers: ~p", [Servers]),
    execute(Servers, Req, Env).
>>>>>>> 83d1d2c5


%% @private 
-spec execute([{pid(), module()}], cowboy_req:req(), cowboy_middleware:env()) ->
    term().

execute([], Req, _Env) ->
    {stop, cowboy_req:reply(404, [{<<"server">>, <<"NkPACKET">>}], Req)};

execute([{Pid, Module}|Rest], Req, Env) ->
    case Module:cowboy_init(Pid, Req, Env) of
        next -> 
            execute(Rest, Req, Env);
        Result ->
            Result
    end.



%% ===================================================================
%% Internal
%% ===================================================================


%% @private Gets socket options for listening connections
-spec listen_opts(#nkport{}) ->
    list().

listen_opts(#nkport{transp=Transp, local_ip=Ip}) 
        when Transp==ws; Transp==http ->
    [
        {ip, Ip}, {active, false}, binary,
        {nodelay, true}, {keepalive, true},
        {reuseaddr, true}, {backlog, 1024}
    ];

listen_opts(#nkport{transp=Transp, local_ip=Ip, meta=Opts})
        when Transp==wss; Transp==https ->
    case code:priv_dir(nkpacket) of
        PrivDir when is_list(PrivDir) ->
            DefCert = filename:join(PrivDir, "cert.pem"),
            DefKey = filename:join(PrivDir, "key.pem");
        _ ->
            DefCert = "",
            DefKey = ""
    end,
    Cert = maps:get(certfile, Opts, DefCert),
    Key = maps:get(keyfile, Opts, DefKey),
    lists:flatten([
        {ip, Ip}, {active, false}, binary,
        {nodelay, true}, {keepalive, true},
        {reuseaddr, true}, {backlog, 1024},
        {versions, ['tlsv1.2', 'tlsv1.1', 'tlsv1']}, % Avoid SSLv3
        case Cert of "" -> []; _ -> {certfile, Cert} end,
        case Key of "" -> []; _ -> {keyfile, Key} end
    ]).


%% @private
register(#state{nkport=Shared, servers=Servers}=State) ->
    #nkport{transp=Transp, local_ip=Ip, local_port=Port} = Shared,
    List = [{Pid, Module} || {Pid, Module, _Ref} <- Servers],
    lager:warning("NEW ~p: ~p", [{Transp, Ip, Port}, List]),
    nklib_proc:put({?MODULE, Transp, Ip, Port}, List),
    State.


%% @private
get_modules(ws) -> {inet, gen_tcp, ranch_tcp};
get_modules(wss) -> {ssl, ssl, ranch_ssl};
get_modules(http) -> {inet, gen_tcp, ranch_tcp};
get_modules(https) -> {ssl, ssl, ranch_ssl}.




<|MERGE_RESOLUTION|>--- conflicted
+++ resolved
@@ -58,11 +58,7 @@
     #nkport{transp=Transp, local_ip=Ip, local_port=Port} = NkPort,
     case nklib_proc:values({?MODULE, Transp, Ip, Port}) of
         [{_Servers, Listen}|_] ->
-<<<<<<< HEAD
-            case catch gen_server:call(Listen, {start, NkPort}, ?CALL_TIMEOUT) of
-=======
             case catch gen_server:call(Listen, {start, Pid, Callback}, infinity) of
->>>>>>> 83d1d2c5
                 ok -> {ok, Listen};
                 _ -> {error, shared_failed}
             end;
@@ -77,13 +73,8 @@
 
 get_all() ->
     [
-<<<<<<< HEAD
-        {Transp, Ip, Port, Pid, Servers} ||
-        {{Transp, Ip, Port, Servers}, Pid} <- nklib_proc:values(?MODULE)
-=======
         {Transp, Ip, Port, Pid, get_servers(Transp, Ip, Port)}
         || {{Transp, Ip, Port}, Pid} <- nklib_proc:values(?MODULE)
->>>>>>> 83d1d2c5
     ].
 
 
@@ -122,7 +113,6 @@
         local_ip = Ip, 
         local_port = Port,
         pid = ListenPid,
-        protocol = Protocol,
         meta = Meta
     } = NkPort,
     process_flag(trap_exit, true),   %% Allow calls to terminate
@@ -131,12 +121,6 @@
         {ok, Socket}  ->
             {InetMod, _, RanchMod} = get_modules(Transp),
             {ok, {_, Port1}} = InetMod:sockname(Socket),
-<<<<<<< HEAD
-            nklib_proc:put(?MODULE, {Transp, Ip, Port1, [ListenPid]}),
-            nklib_proc:put({?MODULE, Transp, Ip, Port1}, [ListenPid]),
-            nklib_proc:put({?MODULE, ListenPid}, {Domain, Protocol, Meta}),
-=======
->>>>>>> 83d1d2c5
             Shared = NkPort#nkport{
                 domain = '$nkcowboy',
                 local_port = Port1, 
@@ -191,36 +175,15 @@
 -spec handle_call(term(), nklib_util:gen_server_from(), #state{}) ->
     nklib_util:gen_server_call(#state{}).
 
-<<<<<<< HEAD
-handle_call({start, #nkport{pid=Pid}=Instance}, _From, State) ->
-    #state{nkport=SharedPort, cowboy_opts=Opts} = State,
-    #nkport{transp=Transp, local_ip=Ip, local_port=Port} = SharedPort,
-    lager:warning("ADDED INSTANCE"),
-
-    Instance1 = Instance#nkport{local_port=Port, listen_port=Port},
-    Env1 = nklib_util:get_value(env, Opts),
-    Instances1 = nklib_util:get_value(nkports, Env1),
-    Instances2 = case lists:keymember(Pid, #nkport.pid, Instances1) of
-=======
 handle_call({start, ListenPid, Callback}, _From, #state{servers=Servers}=State) ->
     Servers1 = case lists:keymember(ListenPid, 1, Servers) of
->>>>>>> 83d1d2c5
         false ->
             ListenRef = erlang:monitor(process, ListenPid),
             [{ListenPid, Callback, ListenRef}|Servers];
         true ->
             Servers
     end,
-<<<<<<< HEAD
-    ListenPids = [IPid || #nkport{pid=IPid} <- Instances1],
-    nklib_proc:put(?MODULE, {Transp, Ip, Port, ListenPids}),
-    nklib_proc:put({?MODULE, Transp, Ip, Port}, ListenPids),
-    Env2 = nklib_util:store_value(nkports, Instances2, Env1),
-    Opts2 = nklib_util:store_value(env, Env2, Opts),
-    {reply, ok, set_ranch_opts(State#state{cowboy_opts=Opts2})};
-=======
     {reply, ok, register(State#state{servers=Servers1})};
->>>>>>> 83d1d2c5
 
 handle_call(get_local, _From, #state{nkport=NkPort}=State) ->
     {reply, nkpacket:get_local(NkPort), State};
@@ -316,16 +279,10 @@
     when Req::cowboy_req:req(), Env::cowboy_middleware:env().
 
 execute(Req, Env) ->
-<<<<<<< HEAD
-    Instances = nklib_util:get_value(nkports, Env),
-    lager:warning("INST: ~p", [length(Instances)]),
-    execute(Instances, Req, Env).
-=======
     {Transp, Ip, Port} = nklib_util:get_value(?MODULE, Env),
     Servers = get_servers(Transp, Ip, Port),
     lager:warning("Servers: ~p", [Servers]),
     execute(Servers, Req, Env).
->>>>>>> 83d1d2c5
 
 
 %% @private 
