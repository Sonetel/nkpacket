--- conflicted
+++ resolved
@@ -83,21 +83,13 @@
     case TranspMod:connect(Ip, Port, SocketOpts, ConnTimeout) of
         {ok, Socket} -> 
             {ok, {LocalIp, LocalPort}} = TranspMod:sockname(Socket),
-<<<<<<< HEAD
-            Base = #{host=>nklib_util:to_host(Ip), path=> <<"/">>},
-=======
             Base = #{host=>nklib_util:to_host(Ip), path=><<"/">>},
             Meta1 = maps:merge(Base, Meta),
->>>>>>> 83d1d2c5
             NkPort1 = NkPort#nkport{
                 local_ip = LocalIp,
                 local_port = LocalPort,
                 socket = Socket,
-<<<<<<< HEAD
-                meta = maps:merge(Base, Meta)
-=======
                 meta = Meta1
->>>>>>> 83d1d2c5
             },
             case nkpacket_connection_ws:start_handshake(NkPort1) of
                 {ok, WsProto, Rest} -> 
@@ -149,20 +141,10 @@
     } = NkPort,
     process_flag(trap_exit, true),   %% Allow calls to terminate
     try
-<<<<<<< HEAD
-        Base = #{host => <<"all">>, path => <<"/">>, ws_proto => <<"all">>},
-        InstanceMeta  = maps:merge(Base, Meta),
-=======
->>>>>>> 83d1d2c5
         % This is the port for tcp/tls and also what will be sent to cowboy_init
         NkPort1 = NkPort#nkport{
             listen_ip = Ip,
-<<<<<<< HEAD
-            pid = self(),
-            meta = InstanceMeta
-=======
             pid = self()
->>>>>>> 83d1d2c5
         },
         case nkpacket_cowboy:start(NkPort1, ?MODULE) of
             {ok, SharedPid} -> ok;
@@ -173,15 +155,6 @@
             0 -> {ok, {_, _, Port1}} = nkpacket:get_local(SharedPid);
             _ -> Port1 = Port
         end,
-<<<<<<< HEAD
-        NkPort1 = Instance#nkport{
-            local_port = Port1,
-            listen_port = Port1,
-            socket = SharedPid
-        },   
-        StoredMeta = maps:with([host, path, ws_proto], InstanceMeta),
-        StoredNkPort = NkPort1#nkport{meta=StoredMeta},
-=======
         Base = #{host => <<"all">>, path => <<"/">>, ws_proto => <<"all">>},
         Meta2 = maps:merge(Base, Meta),
         NkPort2 = NkPort1#nkport{
@@ -192,7 +165,6 @@
         },   
         StoredMeta = maps:with([host, path, ws_proto], Meta2),
         StoredNkPort = NkPort2#nkport{meta=StoredMeta},
->>>>>>> 83d1d2c5
         nklib_proc:put(nkpacket_transports, StoredNkPort),
         nklib_proc:put({nkpacket_listen, Domain, Protocol, Transp}, StoredNkPort),
         {ok, ProtoState} = nkpacket_util:init_protocol(Protocol, listen_init, NkPort2),
@@ -201,11 +173,7 @@
             _ -> undefined
         end,
         State = #state{
-<<<<<<< HEAD
-            nkport = NkPort1#nkport{meta=maps:with([user], Meta)},
-=======
             nkport = NkPort2,
->>>>>>> 83d1d2c5
             protocol = Protocol,
             proto_state = ProtoState,
             shared = SharedPid,
@@ -342,51 +310,6 @@
 -spec cowboy_init(#nkport{}, cowboy_req:req(), list()) ->
     term().
 
-<<<<<<< HEAD
-cowboy_init(#nkport{domain=Domain, meta=Meta}=NkPort, Req, Env) ->
-    #{host:=Host, path:=Path, ws_proto:=WsProto} = Meta,
-    ReqHost = cowboy_req:host(Req),
-    ReqPath = cowboy_req:path(Req),
-    Hd = <<"sec-websocket-protocol">>,
-    ReqWsProtos = cowboy_req:parse_header(Hd, Req, []),
-    lager:warning("WS INIT: ~p, ~p, ~p, ~p, ~p, ~p: ~p", 
-                  [ReqHost, ReqPath, ReqWsProtos, Host, Path, WsProto,
-                  nkpacket_util:check_paths(ReqPath, Path)]),
-
-    case 
-        (Host == <<"all">> orelse ReqHost==Host) andalso
-        nkpacket_util:check_paths(ReqPath, Path) andalso
-        (WsProto == <<"all">> orelse lists:member(WsProto, ReqWsProtos))
-    of
-        false ->
-            next;
-        true ->
-            {RemoteIp, RemotePort} = cowboy_req:peer(Req),
-            Meta1 = maps:with(?CONN_LISTEN_OPTS, Meta#{host=>ReqHost, path=>ReqPath}),
-            NkPort1 = NkPort#nkport{
-                remote_ip = RemoteIp,
-                remote_port = RemotePort,
-                socket = self(),
-                meta = Meta1
-            },
-            % Connection will monitor listen process (unsing pid()) and 
-            % this cowboy process (using socket)
-            case nkpacket_connection:start(NkPort1) of
-                {ok, #nkport{pid=ConnPid}=NkPort2} ->
-                    ?debug(Domain, "WS listener accepted connection: ~p", 
-                          [NkPort2]),
-                    Req1 = case WsProto of
-                        <<"all">> -> Req;
-                        _ -> cowboy_req:set_resp_header(Hd, WsProto, Req)
-                    end,
-                    cowboy_websocket:upgrade(Req1, Env, nkpacket_transport_ws, 
-                                             ConnPid, infinity, run);
-                {error, Error} ->
-                    ?notice(Domain, "WS listener did not accepted connection:"
-                            " ~p", [Error]),
-                    next
-            end
-=======
 cowboy_init(Pid, Req, Env) ->
     ReqHost = cowboy_req:host(Req),
     ReqPath = cowboy_req:path(Req),
@@ -406,7 +329,6 @@
             next;
         {'EXIT', _} ->
             next
->>>>>>> 83d1d2c5
     end.
 
 
